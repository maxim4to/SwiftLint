## Master

##### Breaking

* Change the signature of `Configuration` initializers to support
  rule aliases.  
  [Marcelo Fabri](https://github.com/marcelofabri)
  [#973](https://github.com/realm/SwiftLint/issues/973)

##### Enhancements

* Permit unsigned and explicitly-sized integer types in `valid_ibinspectable`  
  [Daniel Duan](https://github.com/dduan)

* Make `nimble_operator` rule correctable.  
  [Vojta Stavik](https://github.com/VojtaStavik)

* Add `vertical_parameter_alignment` rule that checks if parameters are
  vertically aligned for multi-line function declarations.  
  [Marcelo Fabri](https://github.com/marcelofabri)
  [#1033](https://github.com/realm/SwiftLint/issues/1033)

* Add more helpful reason strings to TrailingCommaRule.  
  [Matt Rubin](https://github.com/mattrubin)

* Add `class_delegate_protocol` rule that warns against protocol declarations
  that aren't marked as `: class` or `@objc`.  
  [Marcelo Fabri](https://github.com/marcelofabri)
  [#1039](https://github.com/realm/SwiftLint/issues/1039)

* Add correctable `redundant_optional_initialization` rule that warns against
  initializing optional variables with `nil`.  
  [Marcelo Fabri](https://github.com/marcelofabri)
  [#1052](https://github.com/realm/SwiftLint/issues/1052)

* `redundant_nil_coalescing` rule is now correctable.  
  [Marcelo Fabri](https://github.com/marcelofabri)

* Make `number_separator` rule correctable.  
  [Marcelo Fabri](https://github.com/marcelofabri)

* `empty_parentheses_with_trailing_closure` rule is now correctable.  
  [Marcelo Fabri](https://github.com/marcelofabri)

* Add correctable `redundant_void_return` rule that warns against
  explicitly adding `-> Void` to functions.  
  [Marcelo Fabri](https://github.com/marcelofabri)
  [#1066](https://github.com/realm/SwiftLint/issues/1066)

* Add an opt-in rule that enforces alphabetical sorting of imports.  
  [Scott Berrevoets](https://github.com/sberrevoets)
  [#900](https://github.com/realm/SwiftLint/issues/900)

* `type_name` rule forces enum values to be UpperCamelCase again
  when used with Swift 2.3.  
  [Marcelo Fabri](https://github.com/marcelofabri)
  [#1090](https://github.com/realm/SwiftLint/issues/1090)

* Make `weak_delegate` rule ignore computed properties.  
  [Rafael Machado](https://github.com/rakaramos/)
  [#1089](https://github.com/realm/SwiftLint/issues/1089)

* Add `object_literal` opt-in rule that warns against using image and color
  inits that can be replaced for `#imageLiteral` or `#colorLiteral` in
  Swift 3.  
  [Marcelo Fabri](https://github.com/marcelofabri)
  [#1060](https://github.com/realm/SwiftLint/issues/1060)

* Now `number_separator` rule can be configured with a minimum length.  
  [Marcelo Fabri](https://github.com/marcelofabri)
  [#1109](https://github.com/realm/SwiftLint/issues/1109)

* Make many operations in SwiftLintFramework safe to call in multithreaded
  scenarios, including accessing `Linter.styleViolations`.  
  [JP Simard](https://github.com/jpsim)
  [#1077](https://github.com/realm/SwiftLint/issues/1077)

* Speed up linting by processing multiple files and rules concurrently.  
  [JP Simard](https://github.com/jpsim)
  [#1077](https://github.com/realm/SwiftLint/issues/1077)

* Add `compiler_protocol_init` rule that flags usage of initializers 
  declared in protocols used by the compiler such as `ExpressibleByArrayLiteral`
  that shouldn't be called directly. Instead, you should use a literal anywhere
  a concrete type conforming to the protocol is expected by the context.  
  [Marcelo Fabri](https://github.com/marcelofabri)
  [#1096](https://github.com/realm/SwiftLint/issues/1096)

* Add `large_tuple` configurable rule that validates that tuples shouldn't
  have too many members.  
  [Marcelo Fabri](https://github.com/marcelofabri)
  [#1065](https://github.com/realm/SwiftLint/issues/1065)

* Add `generic_type_name` rule that validates generic constraint type names.  
  [Marcelo Fabri](https://github.com/marcelofabri)
  [#51](https://github.com/realm/SwiftLint/issues/51)

* Update `vertical_whitespace` rule to allow configuration of the number of 
  consecutive empty lines before a violation using `max_empty_lines`.
  The default value is still 1 line.  
  [Aaron McTavish](https://github.com/aamctustwo)
  [#769](https://github.com/realm/SwiftLint/issues/769)

<<<<<<< HEAD
* Add `unused_optional_binding` that will check for optional bindings not being used.  
=======
* Add check to ignore urls in `line_length` rule when `ignores_urls`
  configuration is enabled.  
  [Javier Hernández](https://github.com/jaherhi)
  [#384](https://github.com/realm/SwiftLint/issues/384)

* Add `shorthand_operator` rule that validates that shorthand operators should
  be used when possible.  
  [Marcelo Fabri](https://github.com/marcelofabri)
  [#902](https://github.com/realm/SwiftLint/issues/902)

* Allow specifying a `swiftlint_version` configuration key which will log a
  warning if the current running version of SwiftLint is different than this
  value.  
  [JP Simard](https://github.com/jpsim)
  [#221](https://github.com/realm/SwiftLint/issues/221)

* Add `unused_optional_binding` rule that will check for optional bindings 
  not being used.  
>>>>>>> 5d43a1a4
  [Rafael Machado](https://github.com/rakaramos/)
  [#1116](https://github.com/realm/SwiftLint/issues/1116)

##### Bug Fixes

* Ignore close parentheses on `vertical_parameter_alignment` rule.  
  [Marcelo Fabri](https://github.com/marcelofabri)
  [#1042](https://github.com/realm/SwiftLint/issues/1042)

* `syntactic_sugar` rule now doesn't flag declarations that can't be fixed.  
  [Marcelo Fabri](https://github.com/marcelofabri)
  [#928](https://github.com/realm/SwiftLint/issues/928)

* Fix false positives on `closure_parameter_position` and
  `unused_closure_parameter` rules with Swift 2.3.  
  [Marcelo Fabri](https://github.com/marcelofabri)
  [#1019](https://github.com/realm/SwiftLint/issues/1019)

* Fix crash on `trailing_comma` rule with Swift 2.3.  
  [Marcelo Fabri](https://github.com/marcelofabri)
  [#921](https://github.com/realm/SwiftLint/issues/921)

* Fix out of range exception in `AttributesRule`.  
  [JP Simard](https://github.com/jpsim)
  [#1105](https://github.com/realm/SwiftLint/issues/1105)

* Fix `variable_name` and `type_name` rules on Linux.  
  [Marcelo Fabri](https://github.com/marcelofabri)

* Fix linting directories with names ending with `.swift`.  
  [JP Simard](https://github.com/jpsim)

* Fix running `swiftlint version` when building with Swift Package Manager.  
  [Marcelo Fabri](https://github.com/marcelofabri)
  [#1045](https://github.com/realm/SwiftLint/issues/1045)

## 0.15.0: Hand Washable Holiday Linens 🎄

##### Breaking

* `line_length` rule now has a default value of `120` for warnings.  
  [Marcelo Fabri](https://github.com/marcelofabri)
  [#1008](https://github.com/realm/SwiftLint/issues/1008)

##### Enhancements

* Add `closure_end_indentation` opt-in rule that validates closure closing
  braces according to these rules:
  * If the method call has chained breaking lines on each method
    (`.` is on a new line), the closing brace should be vertically aligned
    with the `.`.
  * Otherwise, the closing brace should be vertically aligned with
    the beginning of the statement in the first line.  

  [Marcelo Fabri](https://github.com/marcelofabri)
  [#326](https://github.com/realm/SwiftLint/issues/326)

* `operator_usage_whitespace` rule is now correctable.  
  [Marcelo Fabri](https://github.com/marcelofabri)

* `implicit_getter` and `mark` rule performance improvements.  
  [Marcelo Fabri](https://github.com/marcelofabri)

* HTML reports now display a relative path to files.  
  [Jamie Edge](https://github.com/JamieEdge)

* `colon` rule now validates colon position in dictionaries too. You can disable
  this new validation with the `apply_to_dictionaries` configuration.  
  [Marcelo Fabri](https://github.com/marcelofabri)
  [#603](https://github.com/realm/SwiftLint/issues/603)

* Add `first_where` opt-in rule that warns against using
  `.filter { /* ... */ }.first` in collections, as
  `.first(where: { /* ... */ })` is often more efficient.  
  [Marcelo Fabri](https://github.com/marcelofabri)
  [#1005](https://github.com/realm/SwiftLint/issues/1005)

##### Bug Fixes

* `FunctionParameterCountRule` also ignores generic initializers.  
  [Mauricio Hanika](https://github.com/mAu888)

* Grammar checks.  
  [Michael Helmbrecht](https://github.com/mrh-is)

* Fix the validity and styling of the HTML reporter.  
  [Jamie Edge](https://github.com/JamieEdge)

* Fix false positive in `empty_parentheses_with_trailing_closure` rule.  
  [Marcelo Fabri](https://github.com/marcelofabri)
  [#1021](https://github.com/realm/SwiftLint/issues/1021)

* Fix false positive in `switch_case_on_newline` when switching
  over a selector.  
  [Marcelo Fabri](https://github.com/marcelofabri)
  [#1020](https://github.com/realm/SwiftLint/issues/1020)

* Fix crash in `closure_parameter_position` rule.  
  [Marcelo Fabri](https://github.com/marcelofabri)
  [#1026](https://github.com/realm/SwiftLint/issues/1026)

* Fix false positive in `operator_usage_whitespace` rule when
  using image literals.  
  [Marcelo Fabri](https://github.com/marcelofabri)
  [#1028](https://github.com/realm/SwiftLint/issues/1028)

## 0.14.0: Super Awesome Retractable Drying Rack

##### Breaking

* SwiftLint now requires Xcode 8.x and Swift 3.x to build.
  APIs have not yet been adapted to conform to the Swift 3 API Design
  Guidelines but will shortly.  
  [JP Simard](https://github.com/jpsim)
  [Norio Nomura](https://github.com/norio-nomura)

##### Enhancements

* Now builds and passes most tests on Linux using the Swift Package Manager with
  Swift 3. This requires `libsourcekitdInProc.so` to be built and located in
  `/usr/lib`, or in another location specified by the `LINUX_SOURCEKIT_LIB_PATH`
  environment variable. A preconfigured Docker image is available on Docker Hub
  by the ID of `norionomura/sourcekit:302`.  
  [JP Simard](https://github.com/jpsim)
  [Norio Nomura](https://github.com/norio-nomura)
  [#732](https://github.com/realm/SwiftLint/issues/732)

* Add `dynamic_inline` rule to discourage combination of `@inline(__always)`
  and `dynamic` function attributes.  
  [Daniel Duan](https://github.com/dduan)

* Add `number_separator` opt-in rule that enforces that underscores are
  used as thousand separators in large numbers.  
  [Marcelo Fabri](https://github.com/marcelofabri)
  [#924](https://github.com/realm/SwiftLint/issues/924)

* Add `file_header` opt-in rule that warns when a file contains a
  copyright comment header, such as the one Xcode adds by default.  
  [Marcelo Fabri](https://github.com/marcelofabri)
  [#844](https://github.com/realm/SwiftLint/issues/844)

* `FunctionParameterCountRule` now ignores initializers.  
  [Denis Lebedev](https://github.com/garnett)
  [#544](https://github.com/realm/SwiftLint/issues/544)

* Add `EmojiReporter`: a human friendly reporter.  
  [Michał Kałużny](https://github.com/justMaku)

* Add `redundant_string_enum_value` rule that warns against String enums
  with redundant value assignments.  
  [Marcelo Fabri](https://github.com/marcelofabri)
  [#946](https://github.com/realm/SwiftLint/issues/946)

* Add `attributes` opt-in rule which validates if an attribute (`@objc`,
  `@IBOutlet`, `@discardableResult`, etc) is in the right position:
    - If the attribute is `@IBAction` or `@NSManaged`, it should always be on
    the same line as the declaration
    - If the attribute has parameters, it should always be on the line above
    the declaration
    - Otherwise:
      - if the attribute is applied to a variable, it should be on the same line
      - if it's applied to a type or function, it should be on the line above
      - if it's applied to an import (the only option is `@testable import`),
      it should be on the same line.
  You can also configure what attributes should be always on a new line or on
  the same line as the declaration with the `always_on_same_line` and
  `always_on_line_above` keys.  

  [Marcelo Fabri](https://github.com/marcelofabri)
  [#846](https://github.com/realm/SwiftLint/issues/846)

* Add `empty_parentheses_with_trailing_closure` rule that checks for
  empty parentheses after method call when using trailing closures.  
  [Marcelo Fabri](https://github.com/marcelofabri)
  [#885](https://github.com/realm/SwiftLint/issues/885)

* Add `closure_parameter_position` rule that validates that closure
  parameters are in the same line as the opening brace.  
  [Marcelo Fabri](https://github.com/marcelofabri)
  [#931](https://github.com/realm/SwiftLint/issues/931)

* `type_name` rule now validates `typealias` and `associatedtype` too.  
  [Marcelo Fabri](https://github.com/marcelofabri)
  [#49](https://github.com/realm/SwiftLint/issues/49)
  [#956](https://github.com/realm/SwiftLint/issues/956)

* Add `ProhibitedSuperRule` opt-in rule that warns about methods calling
  to super that should not, for example `UIViewController.loadView()`.  
  [Aaron McTavish](https://github.com/aamctustwo)
  [#970](https://github.com/realm/SwiftLint/issues/970)

* Add correctable `void_return` rule to validate usage of `-> Void`
  over `-> ()`.  
  [Marcelo Fabri](https://github.com/marcelofabri)
  [JP Simard](https://github.com/jpsim)
  [#964](https://github.com/realm/SwiftLint/issues/964)

* Add correctable `empty_parameters` rule to validate usage of `() -> `
  over `Void -> `.  
  [Marcelo Fabri](https://github.com/marcelofabri)
  [#573](https://github.com/realm/SwiftLint/issues/573)

* Add `operator_usage_whitespace` opt-in rule to validate that operators are
  surrounded by a single whitespace when they are being used.  
  [Marcelo Fabri](https://github.com/marcelofabri)
  [#626](https://github.com/realm/SwiftLint/issues/626)

* Add `unused_closure_parameter` correctable rule that validates if all closure
  parameters are being used. If a parameter is unused, it should be replaced by
  `_`.  
  [Marcelo Fabri](https://github.com/marcelofabri)
  [JP Simard](https://github.com/jpsim)
  [#982](https://github.com/realm/SwiftLint/issues/982)

* Add `unused_enumerated` rule that warns against unused indexes when using
  `.enumerated()` on a for loop, e.g. `for (_, foo) in bar.enumerated()`.  
  [Marcelo Fabri](https://github.com/marcelofabri)
  [#619](https://github.com/realm/SwiftLint/issues/619)

##### Bug Fixes

* Fix `weak_delegate` rule reporting a violation for variables containing
  but not ending in `delegate`.  
  [Phil Webster](https://github.com/philwebster)

* Fix `weak_delegate` rule reporting a violation for variables in protocol
  declarations.  
  [Marcelo Fabri](https://github.com/marcelofabri)
  [#934](https://github.com/realm/SwiftLint/issues/934)

* Fix `trailing_comma` rule reporting a violation for commas in comments.  
  [Marcelo Fabri](https://github.com/marcelofabri)
  [#940](https://github.com/realm/SwiftLint/issues/940)

* Fix XML reporters not escaping characters.  
  [Fabian Ehrentraud](https://github.com/fabb)
  [#968](https://github.com/realm/SwiftLint/issues/968)

* Fix specifying multiple rule identifiers in comment commands.  
  [JP Simard](https://github.com/jpsim)
  [#976](https://github.com/realm/SwiftLint/issues/976)

* Fix invalid CSS in HTML reporter template.  
  [Aaron McTavish](https://github.com/aamctustwo)
  [#981](https://github.com/realm/SwiftLint/issues/981)

* Fix crash when correcting `statement_position` rule when there are
  multi-byte characters in the file.  
  [Marcelo Fabri](https://github.com/marcelofabri)

## 0.13.2: Light Cycle

##### Breaking

* None.

##### Enhancements

* `TrailingCommaRule` now only triggers when a declaration is multi-line
  when using `mandatory_comma: true`.  
  [Marcelo Fabri](https://github.com/marcelofabri)
  [#910](https://github.com/realm/SwiftLint/issues/910)
  [#911](https://github.com/realm/SwiftLint/issues/911)

##### Bug Fixes

* Fix `MarkRule` reporting a violation for `// MARK: -`, which is valid.  
  [JP Simard](https://github.com/jpsim)
  [#778](https://github.com/realm/SwiftLint/issues/778)

## 0.13.1: Heavy Cycle

##### Breaking

* None.

##### Enhancements

* Add `ImplicitGetterRule` to warn against using `get` on computed read-only
  properties.  
  [Marcelo Fabri](https://github.com/marcelofabri)
  [#57](https://github.com/realm/SwiftLint/issues/57)

* Add `WeakDelegateRule` rule to enforce delegate instance variables to be
  marked as `weak`.  
  [Olivier Halligon](https://github.com/AliSoftware)

* Add `SyntacticSugar` rule that enforces that shorthanded syntax should be
  used when possible, for example `[Int]` instead of `Array<Int>`.  
  [Marcelo Fabri](https://github.com/marcelofabri)
  [#319](https://github.com/realm/SwiftLint/issues/319)

* Allow specifying multiple rule identifiers in comment commands. For example,
  `// swiftlint:disable:next force_cast force_try`. Works with all command types
  (`disable`/`enable`) and modifiers (`next`, `this`, `previous` or blank).  
  [JP Simard](https://github.com/jpsim)
  [#861](https://github.com/realm/SwiftLint/issues/861)

* Add `NimbleOperatorRule` opt-in rule that enforces using
  [operator overloads](https://github.com/Quick/Nimble/#operator-overloads)
  instead of free matcher functions when using
  [Nimble](https://github.com/Quick/Nimble).  
  [Marcelo Fabri](https://github.com/marcelofabri)
  [#881](https://github.com/realm/SwiftLint/issues/881)

* `closure_spacing` rule now accepts empty bodies with a space.  
  [Marcelo Fabri](https://github.com/marcelofabri)
  [#875](https://github.com/realm/SwiftLint/issues/875)

* Add `TrailingCommaRule` to enforce/forbid trailing commas in arrays and
  dictionaries. The default is to forbid them, but this can be changed with
  the `mandatory_comma` configuration.  
  [Marcelo Fabri](https://github.com/marcelofabri)
  [#883](https://github.com/realm/SwiftLint/issues/883)

* Add support for `fileprivate` in `PrivateOutletRule` and
  `PrivateUnitTestRule`.  
  [Marcelo Fabri](https://github.com/marcelofabri)
  [#781](https://github.com/realm/SwiftLint/issues/781)
  [#831](https://github.com/realm/SwiftLint/issues/831)

* Make `MarkRule` correctable.  
  [kohtenko](https://github.com/kohtenko)

##### Bug Fixes

* Rule out a few invalid `@IBInspectable` cases in `valid_ibinspectable`.  
  [Daniel Duan](https://github.com/dduan)

* Fix a few edge cases where malformed `MARK:` comments wouldn't trigger a
  violation.  
  [JP Simard](https://github.com/jpsim)
  [#805](https://github.com/realm/SwiftLint/issues/805)

* Now lints single files passed to `--path` even if this file is excluded
  from the configuration file (`.swiftlint.yml`).  
  [JP Simard](https://github.com/jpsim)

* Fixed error severity configuration in `colon` rule.  
  [Marcelo Fabri](https://github.com/marcelofabri)
  [#863](https://github.com/realm/SwiftLint/issues/863)

* `switch_case_on_newline` rule should ignore trailing comments.  
  [Marcelo Fabri](https://github.com/marcelofabri)
  [#874](https://github.com/realm/SwiftLint/issues/874)

* `switch_case_on_newline` rule shouldn't trigger on enums.  
  [Marcelo Fabri](https://github.com/marcelofabri)
  [#878](https://github.com/realm/SwiftLint/issues/878)

* Fix regex bug in Comma Rule causing some violations to not be triggered
  when there were consecutive violations in the same expression.  
  [Savio Figueiredo](https://github.com/sadefigu)
  [#872](https://github.com/realm/SwiftLint/issues/872)

## 0.13.0: MakeYourClothesCleanAgain

##### Breaking

* None.

##### Enhancements

* Add `ignores_comment` configuration for `trailing_whitespace` rule.  
  [Javier Hernández](https://github.com/jaherhi)
  [#576](https://github.com/realm/SwiftLint/issues/576)

* Added HTML reporter, identifier is `html`.  
  [Johnykutty Mathew](https://github.com/Johnykutty)

* Add `SuperCallRule` opt-in rule that warns about methods not calling to super.  
  [Angel G. Olloqui](https://github.com/angelolloqui)
  [#803](https://github.com/realm/SwiftLint/issues/803)

* Add `RedundantNilCoalesingRule` opt-in rule that warns against `?? nil`.  
  [Daniel Beard](https://github.com/daniel-beard)
  [#764](https://github.com/realm/SwiftLint/issues/764)

* Added opt-in rule to makes closure expressions spacing consistent.  
  [J. Cheyo Jimenez](https://github.com/masters3d)
  [#770](https://github.com/realm/SwiftLint/issues/770)

* Adds `allow_private_set` configuration for the `private_outlet` rule.  
  [Rohan Dhaimade](https://github.com/HaloZero)

* Swift 2.3 support.  
  [Norio Nomura](https://github.com/norio-nomura),
  [Syo Ikeda](https://github.com/ikesyo)

* Color literals count as single characters to avoid unintentional line length
  violations.  
  [Jonas](https://github.com/VFUC)
  [#742](https://github.com/realm/SwiftLint/issues/742)

* Add `SwitchCaseOnNewlineRule` opt-in rule that enforces a newline after
  `case pattern:` in a `switch`.  
  [Marcelo Fabri](https://github.com/marcelofabri)
  [#681](https://github.com/realm/SwiftLint/issues/681)

* Add `ValidIBInspectableRule` rule that checks if `@IBInspectable` declarations
  are valid. An `@IBInspectable` is valid if:
  * It's declared as a `var` (not `let`)
  * Its type is explicit (not inferred)
  * Its type is one of the
  [supported types](http://help.apple.com/xcode/mac/8.0/#/devf60c1c514)  

  [Marcelo Fabri](https://github.com/marcelofabri)
  [#756](https://github.com/realm/SwiftLint/issues/756)

* Add `ExplicitInitRule` opt-in rule to discourage calling `init` directly.  
  [Matt Taube](https://github.com/mtaube)
  [#715](https://github.com/realm/SwiftLint/pull/715)

##### Bug Fixes

* Fixed whitespace being added to TODO messages.  
  [W. Bagdon](https://github.com/wbagdon)
  [#792](https://github.com/realm/SwiftLint/issues/792)

* Fixed regex bug in Vertical Whitespace Rule by using SourceKitten instead.
  The rule now enabled by default again (no longer opt-in).  
  [J. Cheyo Jimenez](https://github.com/masters3d)
  [#772](https://github.com/realm/SwiftLint/issues/772)

* Correctable rules no longer apply corrections if the rule is locally disabled.  
  [J. Cheyo Jimenez](https://github.com/masters3d)  
  [#601](https://github.com/realm/SwiftLint/issues/601)

* Fixed regex bug in Mark Rule where MARK could not be used with only a hyphen
  but no descriptive text: `// MARK: -`.  
  [Ruotger Deecke](https://github.com/roddi)
  [#778](https://github.com/realm/SwiftLint/issues/778)

* Fixed: Private unit test rule not scoped to test classes.  
  Fixed: Private unit test rule config is ignored if regex is missing.  
  [Cristian Filipov](https://github.com/cfilipov)
  [#786](https://github.com/realm/SwiftLint/issues/786)

* Fixed: `ConditionalReturnsOnNewline` now respects severity configuration.  
  [Rohan Dhaimade](https://github.com/HaloZero)
  [#783](https://github.com/realm/SwiftLint/issues/783)

* Fixed: `ConditionalReturnsOnNewline` now checks if `return` is a keyword,
  avoiding false positives.  
  [Marcelo Fabri](https://github.com/marcelofabri)
  [#784](https://github.com/realm/SwiftLint/issues/784)

* `ForceUnwrappingRule` did not recognize force unwraps in return statements
  using subscript.  
  [Norio Nomura](https://github.com/norio-nomura)
  [#813](https://github.com/realm/SwiftLint/issues/813)  

## 0.12.0: Vertical Laundry

##### Breaking

* Fixed: SwiftLint assumes paths in the YAML config file are relative to the
  current directory even when `--path` is passed as an argument.  
  [Cristian Filipov](https://github.com/cfilipov)

##### Enhancements

* None.

##### Bug Fixes

* Made Vertical Whitespace Rule added in 0.11.2 opt-in due to performance
  issues.  
  [JP Simard](https://github.com/jpsim)
  [#772](https://github.com/realm/SwiftLint/issues/772)

## 0.11.2: Communal Clothesline

This release has seen a phenomenal uptake in community contributions!

##### Breaking

* None.

##### Enhancements

* Add `MarkRule` rule to enforce `// MARK` syntax.  
  [Krzysztof Rodak](https://github.com/krodak)
  [#749](https://github.com/realm/SwiftLint/issues/749)

* Add `PrivateOutletRule` opt-in rule to enforce `@IBOutlet`
  instance variables to be `private`.  
  [Olivier Halligon](https://github.com/AliSoftware)

* Add content of the todo statement to message.  
  [J. Cheyo Jimenez](https://github.com/masters3d)
  [#478](https://github.com/realm/SwiftLint/issues/478)

* Add `LegacyNSGeometryFunctionsRule` rule. Add `NSSize`, `NSPoint`, and
  `NSRect` constants and constructors to existing rules.  
  [David Rönnqvist](https://github.com/d-ronnqvist)

* Added Vertical Whitespace Rule.  
  [J. Cheyo Jimenez](https://github.com/masters3d)
  [#548](https://github.com/realm/SwiftLint/issues/548)

* Removed ConditionalBindingCascadeRule.  
  [J. Cheyo Jimenez](https://github.com/masters3d)
  [#701](https://github.com/realm/SwiftLint/issues/701)

* Allow setting `flexible_right_spacing` configuration for the `colon` rule.  
  [Shai Mishali](https://github.com/freak4pc)
  [#730](https://github.com/realm/SwiftLint/issues/730)

* Add Junit reporter.  
  [Matthew Ellis](https://github.com/matthewellis)

* LeadingWhitespaceRule is now auto correctable.  
  [masters3d](https://github.com/masters3d)

* Add included regex for custom rules to control what files are processed.  
  [bootstraponline](https://github.com/bootstraponline)
  [#689](https://github.com/realm/SwiftLint/issues/689)

* Add rule to check for private unit tests (private unit tests don't get run
  by XCTest).  
  [Cristian Filipov](https://github.com/cfilipov)

* Add configuration for setting a warning threshold.  
  [woodhamgh](https://github.com/woodhamgh)
  [696](https://github.com/realm/SwiftLint/issues/696)

* Adds 'ConditionalReturnsOnNewLineRule' rule.  
  [Rohan Dhaimade](https://github.com/HaloZero)

* Made `- returns:` doc optional for initializers.  
  [Mohpor](https://github.com/mohpor)
  [#557](https://github.com/realm/SwiftLint/issues/557)

##### Bug Fixes

* Fixed CustomRule Regex.  
  [J. Cheyo Jimenez](https://github.com/masters3d)
  [#717](https://github.com/realm/SwiftLint/issues/717)
  [#726](https://github.com/realm/SwiftLint/issues/726)

* Allow disabling custom rules in code.  
  [J. Cheyo Jimenez](https://github.com/masters3d)
  [#515](https://github.com/realm/SwiftLint/issues/515)

* Fix LegacyConstructorRule when using variables instead of numbers.  
  [Sarr Blaise](https://github.com/bsarr007)
  [#646](https://github.com/realm/SwiftLint/issues/646)

* Fix force_unwrapping false positive inside strings.  
  [Daniel Beard](https://github.com/daniel-beard)
  [#721](https://github.com/realm/SwiftLint/issues/721)

## 0.11.1: Cuddles... Or Else!

##### Breaking

* None.

##### Enhancements

* Added `statement_mode` configuration to  the `statement_position` rule. The   
  `default` mode keeps the current SwiftLint behavior of keeping `else` and
  `catch` statements on the same line as the closing brace before them. The
  `uncuddled_else`configuration requires the `else` and `catch` to be on a new
  line with the same leading whitespace as the brace.  
  [Mike Skiba](https://github.com/ateliercw)
  [#651](https://github.com/realm/SwiftLint/issues/651)

##### Bug Fixes

* Remove extraneous argument label added in LegacyCGGeometryFunctionsRule
  autocorrect.  
  [Sarr Blaise](https://github.com/bsarr007)
  [643](https://github.com/realm/SwiftLint/issues/643)

## 0.11.0: Laundromat Format

##### Breaking

* Now `type_name` allows lowercase enum values to match the Swift API Design
  Guidelines.  
  [Jorge Bernal](https://github.com/koke)
  [#654](https://github.com/realm/SwiftLint/issues/654)

* Embedding frameworks needed by `swiftlint` was moved from
  SwiftLintFramework Xcode target to the swiftlint target.
  The `SwiftLintFramework.framework` product built by the
  SwiftLintFramework target no longer contains unnecessary frameworks or
  multiple copies of the Swift libraries.  
  [Norio Nomura](https://github.com/norio-nomura)

##### Enhancements

* Add `--format` option to `autocorrect` command which re-indents Swift files
  much like pasting into Xcode would. This option isn't currently configurable,
  but that can change if users request it.  
  [JP Simard](https://github.com/jpsim)

* Improve error messages for invalid configuration files.  
  [Brian Hardy](https://github.com/lyricsboy)

* Added the user-configurable option `ignores_empty_lines` to the
  `trailing_whitespace` rule. It can be used to control whether the
  `TrailingWhitespaceRule` should report and correct whitespace-indented empty
  lines. Defaults to `false`. Added unit tests.  
  [Reimar Twelker](https://github.com/raginmari)

##### Bug Fixes

* Fix false positive in conditional binding cascade violation.  
  [Norio Nomura](https://github.com/norio-nomura)
  [#642](https://github.com/realm/SwiftLint/issues/642)

* Another conditional binding fix, this time for enum that has two parameters
  or an if statement with two case tests.  
  [Andrew Rahn](https://github.com/paddlefish)
  [#667](https://github.com/realm/SwiftLint/issues/667)

* Fix regression in CommaRule ignoring violations when the comma is followed
  by a comment.  
  [Norio Nomura](https://github.com/norio-nomura)
  [#683](https://github.com/realm/SwiftLint/issues/683)

## 0.10.0: `laundry-select` edition

##### Breaking

* None.

##### Enhancements

* Now `libclang.dylib` and `sourcekitd.framework` are dynamically loaded at
  runtime by SourceKittenFramework to use the versions included in the Xcode
  version specified by `xcode-select -p` or custom toolchains.  
  [Norio Nomura](https://github.com/norio-nomura)
  [#167](https://github.com/jpsim/SourceKitten/issues/167)

* Add `LegacyCGGeometryFunctionsRule` rule.  
  [Sarr Blaise](https://github.com/bsarr007)
  [#625](https://github.com/realm/SwiftLint/issues/625)

* SwiftLint no longer crashes when SourceKitService crashes.  
  [Norio Nomura](https://github.com/norio-nomura)

* Rewrite `conditional_binding_cascade` rule.  
  [Norio Nomura](https://github.com/norio-nomura)
  [#617](https://github.com/realm/SwiftLint/issues/617)

* Add autocorrect for `ReturnArrowWhitespaceRule`.  
  [Craig Siemens](https://github.com/CraigSiemens)

##### Bug Fixes

* Failed to launch swiftlint when Xcode.app was placed at non standard path.  
  [Norio Nomura](https://github.com/norio-nomura)
  [#593](https://github.com/realm/SwiftLint/issues/593)

* `ClosingBraceRule` no longer triggers across line breaks.  
  [Josh Friend](https://github.com/joshfriend)
  [#592](https://github.com/realm/SwiftLint/issues/592)

* `LegacyConstantRule` and `LegacyConstructorRule` failed to `autocorrect`.  
  [Norio Nomura](https://github.com/norio-nomura)
  [#623](https://github.com/realm/SwiftLint/issues/623)

## 0.9.2: Multiple Exhaust Codes

##### Breaking

* None.

##### Enhancements

* Return different exit codes to distinguish between types of errors:
  * 0: No errors, maybe warnings in non-strict mode
  * 1: Usage or system error
  * 2: Style violations of severity "Error"
  * 3: No style violations of severity "Error", but violations of severity
       "warning" with `--strict`  
  [JP Simard](https://github.com/jpsim)
  [#166](https://github.com/realm/SwiftLint/issues/166)

* `VariableNameRule` now accepts symbols starting with more than one uppercase
  letter to allow for names like XMLString or MIMEType.  
  [Erik Aigner](https://github.com/eaigner)
  [#566](https://github.com/realm/SwiftLint/issues/566)

##### Bug Fixes

* Avoid overwriting files whose contents have not changed.  
  [Neil Gall](https://github.com/neilgall)
  [#574](https://github.com/realm/SwiftLint/issues/574)

* Fix `CommaRule` mismatch between violations and corrections.  
  [Norio Nomura](https://github.com/norio-nomura)
  [#466](https://github.com/realm/SwiftLint/issues/466)

* Fix more false positives in `ForceUnwrappingRule`.  
  [Norio Nomura](https://github.com/norio-nomura)
  [#546](https://github.com/realm/SwiftLint/issues/546)
  [#547](https://github.com/realm/SwiftLint/issues/547)

## 0.9.1: Air Duct Cleaning

##### Breaking

* None.

##### Enhancements

* None.

##### Bug Fixes

* Fix force unwrap rule missed cases with quotes.  
  [Norio Nomura](https://github.com/norio-nomura)
  [#535](https://github.com/realm/SwiftLint/issues/535)

* Fix issues with nested `.swiftlint.yml` file resolution.  
  [Norio Nomura](https://github.com/norio-nomura)
  [#543](https://github.com/realm/SwiftLint/issues/543)

## 0.9.0: Appliance Maintenance

##### Breaking

* `Linter.reporter` has been removed and `Configuration.reporterFromString(_:)`
  has been renamed to a free function: `reporterFromString(_:)`.  
  [JP Simard](https://github.com/jpsim)

* `_ConfigProviderRule` & `ConfigurableRule` have been removed and their
  requirements have been moved to `Rule`.  
  [JP Simard](https://github.com/jpsim)

* `Configuration(path:optional:silent)` has been changed to
  `Configuration(path:rootPath:optional:quiet:)`.  
  [JP Simard](https://github.com/jpsim)

* The static function `Configuration.rulesFromDict(_:ruleList:)` has been moved
  to an instance method: `RuleList.configuredRulesWithDictionary(_:)`.  
  [JP Simard](https://github.com/jpsim)

* The `rules` parameter in the `Configuration` initializer has been renamed to
  `configuredRules`.  
  [JP Simard](https://github.com/jpsim)

* Removed a large number of declarations from the public SwiftLintFramework API.
  This is being done to minimize the API surface area in preparation of a 1.0
  release. See [#507](https://github.com/realm/SwiftLint/pull/507) for a
  complete record of this change.  
  [JP Simard](https://github.com/jpsim)
  [#479](https://github.com/realm/SwiftLint/issues/479)

* All instances of the abbreviation "config" in the API have been expanded to
  "configuration". The `--config` command line parameter and
  `use_nested_configs` configuration key are unaffected.  
  [JP Simard](https://github.com/jpsim)

* The `use_nested_configs` configuration key has been deprecated and its value
  is now ignored. Nested configuration files are now always considered.  
  [JP Simard](https://github.com/jpsim)

##### Enhancements

* `swiftlint lint` now accepts an optional `--reporter` parameter which
  overrides existing `reporter` values in the configuration file. Choose between
  `xcode` (default), `json`, `csv` or `checkstyle`.  
  [JP Simard](https://github.com/jpsim)
  [#440](https://github.com/realm/SwiftLint/issues/440)

* `swiftlint rules` now shows a configuration description for all rules.  
  [JP Simard](https://github.com/jpsim)

* `lint` and `autocorrect` commands now accept a `--quiet` flag that prevents
  status messages like 'Linting <file>' & 'Done linting' from being logged.  
  [JP Simard](https://github.com/jpsim)
  [#386](https://github.com/realm/SwiftLint/issues/386)

* All top-level keys in a configuration file that accept an array now also
  accept a single value.  
  e.g. `included: Source` is equivalent to `included:\n  - Source`.  
  [JP Simard](https://github.com/jpsim)
  [#120](https://github.com/realm/SwiftLint/issues/120)

* Improve performance of `FunctionParameterCountRule`.  
  [Norio Nomura](https://github.com/norio-nomura)

* Improve performance of `ColonRule`.  
  [Norio Nomura](https://github.com/norio-nomura)

##### Bug Fixes

* Fix case sensitivity of keywords for `valid_docs`.  
  [Ankit Aggarwal](https://github.com/aciidb0mb3r)
  [#298](https://github.com/realm/SwiftLint/issues/298)

* Fixed inconsistencies between violations & corrections in
  `StatementPositionRule`.  
  [JP Simard](https://github.com/jpsim)
  [#466](https://github.com/realm/SwiftLint/issues/466)

* A warning will now be logged when invalid top-level keys are included in the
  configuration file.  
  [JP Simard](https://github.com/jpsim)
  [#120](https://github.com/realm/SwiftLint/issues/120)

* Fixed `LegacyConstructorRule` from correcting legacy constructors in string
  literals.  
  [JP Simard](https://github.com/jpsim)
  [#466](https://github.com/realm/SwiftLint/issues/466)

* Fixed an issue where `variable_name` or `type_name` would always report a
  violation when configured with only a `warning` value on either `min_length`
  or `max_length`.  
  [JP Simard](https://github.com/jpsim)
  [#522](https://github.com/realm/SwiftLint/issues/522)

## 0.8.0: High Heat

##### Breaking

* Setting only warning on `SeverityLevelsConfig` rules now disables the error
  value.  
  [Robin Kunde](https://github.com/robinkunde)
  [#409](https://github.com/realm/SwiftLint/issues/409)

* `enabled_rules` has been renamed to `opt_in_rules`.  
  [Daniel Beard](https://github.com/daniel-beard)

##### Enhancements

* Add `whitelist_rules` rule whitelists in config files.  
  [Daniel Beard](https://github.com/daniel-beard)
  [#256](https://github.com/realm/SwiftLint/issues/256)

* Improve performance of `ColonRule`, `LineLengthRule` & `syntaxKindsByLine`.  
  [Norio Nomura](https://github.com/norio-nomura)

* Add command to display rule description:
  `swiftlint rules <rule identifier>`.  
  [Tony Li](https://github.com/crazytonyli)
  [#392](https://github.com/realm/SwiftLint/issues/392)

* Add `FunctionParameterCountRule`.  
  [Denis Lebedev](https://github.com/garnett)
  [#415](https://github.com/realm/SwiftLint/issues/415)

* Measure complexity of nested functions separately in
  `CyclomaticComplexityRule`.  
  [Denis Lebedev](https://github.com/garnett)
  [#424](https://github.com/realm/SwiftLint/issues/424)

* Added exception for multi-line `if`/`guard`/`while` conditions to allow
  opening brace to be on a new line in `OpeningBraceRule`.  
  [Scott Hoyt](https://github.com/scottrhoyt)
  [#355](https://github.com/realm/SwiftLint/issues/355)

* The `rules` command now prints a table containing values for: `identifier`,
  `opt-in`, `correctable`, `enabled in your config` & `configuration`.  
  [JP Simard](https://github.com/jpsim)
  [#392](https://github.com/realm/SwiftLint/issues/392)

* Reduce maximum memory usage.  
  [Norio Nomura](https://github.com/norio-nomura)

##### Bug Fixes

* Fix more false positives in `ValidDocsRule`.  
  [diogoguimaraes](https://github.com/diogoguimaraes)
  [#451](https://github.com/realm/SwiftLint/issues/451)

* Fix `trailing_newline` autocorrect to handle more than one violation per
  line.  
  [Daniel Beard](https://github.com/daniel-beard)
  [#465](https://github.com/realm/SwiftLint/issues/465)

* Fix complexity measurement for switch statements in `CyclomaticComplexityRule`.  
  [Denis Lebedev](https://github.com/garnett)
  [#461](https://github.com/realm/SwiftLint/issues/461)

## 0.7.2: Appliance Manual

##### Breaking

* None.

##### Enhancements

* None.

##### Bug Fixes

* Fix several false positives in `ValidDocsRule`.  
  [diogoguimaraes](https://github.com/diogoguimaraes)
  [#375](https://github.com/realm/SwiftLint/issues/375)

## 0.7.1: Delicate Cycle

##### Breaking

* None.

##### Enhancements

* Improve performance of `MissingDocsRule`.  
  [Norio Nomura](https://github.com/norio-nomura)

* Added `CustomRules`.  
  [Scott Hoyt](https://github.com/scottrhoyt)  
  [#123](https://github.com/realm/SwiftLint/issues/123)

* Added opt-in `ForceUnwrappingRule` to issue warnings for all forced
  unwrappings.  
  [Benjamin Otto](https://github.com/Argent)
  [#55](https://github.com/realm/SwiftLint/issues/55)

##### Bug Fixes

* Fix several false positives in `ValidDocsRule`.  
  [diogoguimaraes](https://github.com/diogoguimaraes)
  [#375](https://github.com/realm/SwiftLint/issues/375)

## 0.7.0: Automatic Permanent Press

##### Breaking

* Replaced all uses of `XPCDictionary` with
  `[String: SourceKitRepresentable]`.  
  [JP Simard](https://github.com/jpsim)

* `VariableNameMinLengthRule` and `VariableNameMaxLengthRule` have been
  removed. `VariableNameRule` now has this functionality.  
  [Scott Hoyt](https://github.com/scottrhoyt)

* `ViolationLevelRule` has been removed. This functionality is now provided
  by `ConfigProviderRule` and `SeverityLevelsConfig`.  
  [Scott Hoyt](https://github.com/scottrhoyt)

##### Enhancements

* `TypeBodyLengthRule` now does not count comment or whitespace lines.  
  [Marcelo Fabri](https://github.com/marcelofabri)
  [#369](https://github.com/realm/SwiftLint/issues/369)

* `FunctionBodyLengthRule` now does not count comment or whitespace lines.  
  [Marcelo Fabri](https://github.com/marcelofabri)
  [#258](https://github.com/realm/SwiftLint/issues/258)

* All `Rule`s are now configurable in at least their severity: `SeverityConfig`.  
  [Scott Hoyt](https://github.com/scottrhoyt)
  [#371](https://github.com/realm/SwiftLint/issues/371)
  [#130](https://github.com/realm/SwiftLint/issues/130)
  [#268](https://github.com/realm/SwiftLint/issues/268)

* `TypeNameRule` and `VariableNameRule` conform to `ConfigProviderRule` using
  `NameConfig` to support `min_length`, `max_length`, and `excluded` names.  
  [Scott Hoyt](https://github.com/scottrhoyt)
  [#388](https://github.com/realm/SwiftLint/issues/388)
  [#259](https://github.com/realm/SwiftLint/issues/259)
  [#191](https://github.com/realm/SwiftLint/issues/191)

* Add `CyclomaticComplexityRule`.  
  [Denis Lebedev](https://github.com/garnett)

##### Bug Fixes

* Fix crash caused by infinite recursion when using nested config files.  
  [JP Simard](https://github.com/jpsim)
  [#368](https://github.com/realm/SwiftLint/issues/368)

* Fix crash when file contains NULL character.  
  [Norio Nomura](https://github.com/norio-nomura)
  [#379](https://github.com/realm/SwiftLint/issues/379)

## 0.6.0: Steam Cycle

##### Breaking

* `ParameterizedRule` is removed. Use `ConfigurableRule` instead.  
  [Scott Hoyt](https://github.com/scottrhoyt)
  [#353](https://github.com/realm/SwiftLint/issues/353)

* To activate a `Rule`, it must be added to the global `masterRuleList`.  
  [Scott Hoyt](https://github.com/scottrhoyt)

##### Enhancements

* `ConfigurableRule` protocol allows for improved rule configuration. See
  `CONTRIBUTING` for more details.  
  [Scott Hoyt](https://github.com/scottrhoyt)
  [#303](https://github.com/realm/SwiftLint/issues/303)

* `VariableNameMinLengthRule` now supports excluding certain variable names
  (e.g. "id").  
  [Scott Hoyt](https://github.com/scottrhoyt)
  [#231](https://github.com/realm/SwiftLint/issues/231)

* `ViolationLevelRule` provides default `ConfigurableRule` implementation for
  rules that only need integer error and warning levels.  
  [Scott Hoyt](https://github.com/scottrhoyt)

* Add AutoCorrect for StatementPositionRule.  
  [Raphael Randschau](https://github.com/nicolai86)

* Add AutoCorrect for CommaRule.  
  [Raphael Randschau](https://github.com/nicolai86)

* Add AutoCorrect for LegacyConstructorRule.  
  [Raphael Randschau](https://github.com/nicolai86)

* Improve performance of `LineLengthRule`.  
  [Norio Nomura](https://github.com/norio-nomura)

* Add ConditionalBindingCascadeRule.  
  [Aaron McTavish](https://github.com/aamctustwo)
  [#202](https://github.com/realm/SwiftLint/issues/202)

* Opt-in rules are now supported.  
  [JP Simard](https://github.com/jpsim)
  [#256](https://github.com/realm/SwiftLint/issues/256)

* Add LegacyConstantRule.  
  [Aaron McTavish](https://github.com/aamctustwo)
  [#319](https://github.com/realm/SwiftLint/issues/319)

* Add opt-in rule to encourage checking `isEmpty` over comparing `count` to
  zero.  
  [JP Simard](https://github.com/jpsim)
  [#202](https://github.com/realm/SwiftLint/issues/202)

* Add opt-in "Missing Docs" rule to detect undocumented public declarations.  
  [JP Simard](https://github.com/jpsim)

##### Bug Fixes

* None.

## 0.5.6: Bug FixLint

##### Breaking

* None.

##### Enhancements

* Improve performance by reducing calls to SourceKit.  
  [Norio Nomura](https://github.com/norio-nomura)

##### Bug Fixes

* Fix homebrew deployment issues.  
  [Norio Nomura](https://github.com/norio-nomura)

* AutoCorrect for TrailingNewlineRule only removes at most one line.  
  [John Estropia](https://github.com/JohnEstropia)

* `valid_docs` did not detect tuple as return value.  
  [Norio Nomura](https://github.com/norio-nomura)
  [#324](https://github.com/realm/SwiftLint/issues/324)

* Escape strings when using CSV reporter.  
  [JP Simard](https://github.com/jpsim)

## 0.5.5: Magic Drying Fluff Balls™

<http://www.amazon.com/Magic-Drying-Fluff-Balls-Softening/dp/B001EIW1SG>

##### Breaking

* None.

##### Enhancements

* None.

##### Bug Fixes

* Always fail if a YAML configuration file was found but could not be parsed.  
  [JP Simard](https://github.com/jpsim)
  [#310](https://github.com/realm/SwiftLint/issues/310)

* Make commands with modifiers work for violations with line-only locations.  
  [JP Simard](https://github.com/jpsim)
  [#316](https://github.com/realm/SwiftLint/issues/316)


## 0.5.4: Bounce™

##### Breaking

* Remove `Location.init(file:offset:)` in favor of the more explicit
  `Location.init(file:byteOffset:)` & `Location.init(file:characterOffset:)`.  
  [JP Simard](https://github.com/jpsim)

##### Enhancements

* Add `checkstyle` reporter to generate XML reports in the Checkstyle 4.3
  format.
  [JP Simard](https://github.com/jpsim)
  [#277](https://github.com/realm/SwiftLint/issues/277)

* Support command comment modifiers (`previous`, `this` & `next`) to limit the
  command's scope to a single line.
  [JP Simard](https://github.com/jpsim)
  [#222](https://github.com/realm/SwiftLint/issues/222)

* Add nested `.swiftlint.yml` configuration support.  
  [Scott Hoyt](https://github.com/scottrhoyt)
  [#299](https://github.com/realm/SwiftLint/issues/299)

##### Bug Fixes

* Fix multibyte handling in many rules.  
  [JP Simard](https://github.com/jpsim)
  [#279](https://github.com/realm/SwiftLint/issues/279)

* Fix an `NSRangeException` crash.  
  [Norio Nomura](https://github.com/norio-nomura)
  [#294](https://github.com/realm/SwiftLint/issues/294)

* The `valid_docs` rule now handles multibyte characters.  
  [Norio Nomura](https://github.com/norio-nomura)
  [#295](https://github.com/realm/SwiftLint/issues/295)


## 0.5.3: Mountain Scent

##### Breaking

* None.

##### Enhancements

* Improve autocorrect for OpeningBraceRule.  
  [Yasuhiro Inami](https://github.com/inamiy)

* Add autocorrect for ColonRule.  
  [Brian Partridge](https://github.com/brianpartridge)

* Add ClosingBraceRule.  
  [Yasuhiro Inami](https://github.com/inamiy)

##### Bug Fixes

* Fix false positives in ValidDocsRule.  
  [JP Simard](https://github.com/jpsim)
  [#267](https://github.com/realm/SwiftLint/issues/267)

## 0.5.2: Snuggle™

##### Breaking

* None.

##### Enhancements

* Performance improvements & unicode fixes (via SourceKitten).  
  [Norio Nomura](https://github.com/norio-nomura)

##### Bug Fixes

* Fix `ValidDocsRule` false positive when documenting functions with closure
  parameters.  
  [diogoguimaraes](https://github.com/diogoguimaraes)
  [#267](https://github.com/realm/SwiftLint/issues/267)


## 0.5.1: Lint Tray Malfunction

##### Breaking

* None.

##### Enhancements

* None.

##### Bug Fixes

* Make linting faster than 0.5.0, but slower than 0.4.0  
  [Norio Nomura](https://github.com/norio-nomura)
  [#119](https://github.com/jpsim/SourceKitten/issues/119)

* Re-introduce `--use-script-input-files` option for `lint` & `autocorrect`
  commands. Should also fix some issues when running SwiftLint from an Xcode
  build phase.  
  [JP Simard](https://github.com/jpsim)
  [#264](https://github.com/realm/SwiftLint/issues/264)


## 0.5.0: Downy™

##### Breaking

* `init()` is no longer a member of the `Rule` protocol.

##### Enhancements

* Add legacy constructor rule.  
  [Marcelo Fabri](https://github.com/marcelofabri)
  [#202](https://github.com/realm/SwiftLint/issues/202)

* The `VariableNameRule` now allows variable names when the entire name is
  capitalized. This allows stylistic usage common in cases like `URL` and other
  acronyms.  
  [Marcelo Fabri](https://github.com/marcelofabri)
  [#161](https://github.com/realm/SwiftLint/issues/161)

* Add `autocorrect` command to automatically correct certain violations
  (currently only `trailing_newline`, `trailing_semicolon` &
  `trailing_whitespace`).  
  [JP Simard](https://github.com/jpsim)
  [#5](https://github.com/realm/SwiftLint/issues/5)

* Allow to exclude files from `included` directory with `excluded`.  
  [Michal Laskowski](https://github.com/michallaskowski)

##### Bug Fixes

* Statement position rule no longer triggers for non-keyword uses of `catch` and
  `else`.  
  [JP Simard](https://github.com/jpsim)
  [#237](https://github.com/realm/SwiftLint/issues/237)

* Fix issues with multi-byte characters.  
  [JP Simard](https://github.com/jpsim)
  [#234](https://github.com/realm/SwiftLint/issues/234)


## 0.4.0: Wrinkle Release

##### Breaking

* API: Rename RuleExample to RuleDescription, remove StyleViolationType and
  combine Rule().identifier and Rule().example into Rule.description.  
  [JP Simard](https://github.com/jpsim)
  [#183](https://github.com/realm/SwiftLint/issues/183)

##### Enhancements

* The `VariableNameRule` now allows capitalized variable names when they are
  declared static. This allows stylistic usage common in cases like
  `OptionSetType` subclasses.  
  [Will Fleming](https://github.com/wfleming)

* Add `VariableNameMaxLengthRule` and `VariableNameMinLengthRule` parameter
  rules. Remove length checks on `VariableNameRule`.  
  [Mickael Morier](https://github.com/mmorier)

* Add trailing semicolon rule.  
  [JP Simard](https://github.com/jpsim)

* Add force try rule.  
  [JP Simard](https://github.com/jpsim)

* Support linting from Input Files provided by Run Script Phase of Xcode with
  `--use-script-input-files`.  
  [Norio Nomura](https://github.com/norio-nomura)
  [#193](https://github.com/realm/SwiftLint/pull/193)

##### Bug Fixes

* All rules now print their identifiers in reports.  
  [JP Simard](https://github.com/jpsim)
  [#180](https://github.com/realm/SwiftLint/issues/180)

* `ControlStatementRule` now detects all violations.  
  [Mickael Morier](https://github.com/mmorier)
  [#187](https://github.com/realm/SwiftLint/issues/187)

* `ControlStatementRule` no longer triggers a violation for acceptable use of
  parentheses.  
  [Mickael Morier](https://github.com/mmorier)
  [#189](https://github.com/realm/SwiftLint/issues/189)

* Nesting rule no longer triggers a violation for enums nested one level deep.  
  [JP Simard](https://github.com/jpsim)
  [#190](https://github.com/realm/SwiftLint/issues/190)

* `ColonRule` now triggers a violation even if equal operator is collapse to
  type and value.  
  [Mickael Morier](https://github.com/mmorier)
  [#135](https://github.com/realm/SwiftLint/issues/135)

* Fix an issue where logs would be printed asynchronously over each other.  
  [JP Simard](https://github.com/jpsim)
  [#200](https://github.com/realm/SwiftLint/issues/200)


## 0.3.0: Wrinkly Rules

##### Breaking

* `swiftlint rules` now just prints a list of all available rules and their
  identifiers.

##### Enhancements

* Support for Swift 2.1.  
  [JP Simard](https://github.com/jpsim)

* Added `StatementPositionRule` to make sure that catch, else if and else
  statements are on the same line as closing brace preceding them and after one
  space.  
  [Alex Culeva](https://github.com/S2dentik)

* Added `Comma Rule` to ensure there is a single space after a comma.  
  [Alex Culeva](https://github.com/S2dentik)

* Add rule identifier to all linter reports.  
  [zippy1978](https://github.com/zippy1978)

* Add `OpeningBraceRule` to make sure there is exactly a space before opening
  brace and it is on the same line as declaration.
  [Alex Culeva](https://github.com/S2dentik)

* Print to stderr for all informational logs. Only reporter outputs is logged to
  stdout.  
  [JP Simard](https://github.com/jpsim)

* JSON and CSV reporters now only print at the very end of the linting
  process.  
  [JP Simard](https://github.com/jpsim)

* Add support for `guard` statements to ControlStatementRule.  
  [David Potter](https://github.com/Tableau-David-Potter)

* Lint parameter variables.  
  [JP Simard](https://github.com/jpsim)

##### Bug Fixes

* Custom reporters are now supported even when not running with `--use-stdin`.  
  [JP Simard](https://github.com/jpsim)
  [#151](https://github.com/realm/SwiftLint/issues/151)

* Deduplicate files in the current directory.  
  [JP Simard](https://github.com/jpsim)
  [#154](https://github.com/realm/SwiftLint/issues/154)


## 0.2.0: Tumble Dry

##### Breaking

* SwiftLint now exclusively supports Swift 2.0.  
  [JP Simard](https://github.com/jpsim)
  [#77](https://github.com/realm/SwiftLint/issues/77)

* `ViolationSeverity` now has an associated type of `String` and two members:
  `.Warning` and `.Error`.  
  [JP Simard](https://github.com/jpsim)
  [#113](https://github.com/realm/SwiftLint/issues/113)

##### Enhancements

* Configure SwiftLint via a YAML file:
  Supports `disabled_rules`, `included`, `excluded` and passing parameters to
  parameterized rules.
  Pass a configuration file path to `--config`, defaults to `.swiftlint.yml`.  
  [JP Simard](https://github.com/jpsim)
  [#1](https://github.com/realm/SwiftLint/issues/1)
  [#3](https://github.com/realm/SwiftLint/issues/3)
  [#20](https://github.com/realm/SwiftLint/issues/20)
  [#26](https://github.com/realm/SwiftLint/issues/26)

* Updated `TypeNameRule` and `VariableNameRule` to allow private type & variable
  names to start with an underscore.
  [JP Simard](https://github.com/jpsim)

* Disable and re-enable rules from within source code comments using
  `// swiftlint:disable $IDENTIFIER` and `// swiftlint:enable $IDENTIFIER`.  
  [JP Simard](https://github.com/jpsim)
  [#4](https://github.com/realm/SwiftLint/issues/4)

* Add `--strict` lint flag which makes the lint fail if there are any
  warnings.  
  [Keith Smiley](https://github.com/keith)

* Violations are now printed to stderr.  
  [Keith Smiley](https://github.com/keith)

* Custom reporters are now supported. Specify a value for the `reporter:` key in
  your configuration file. Available reporters are `xcode` (default), `json`,
  `csv`.  
  [JP Simard](https://github.com/jpsim)
  [#42](https://github.com/realm/SwiftLint/issues/42)

##### Bug Fixes

* Improve performance of `TrailingWhitespaceRule`.  
  [Keith Smiley](https://github.com/keith)

* Allow newlines in function return arrow.  
  [JP Simard](https://github.com/jpsim)


## 0.1.2: FabricSoftenerRule

##### Breaking

* None.

##### Enhancements

* Added `OperatorFunctionWhitespaceRule` to make sure that
  you use whitespace around operators when defining them.  
  [Akira Hirakawa](https://github.com/akirahrkw)
  [#60](https://github.com/realm/SwiftLint/issues/60)

* Added `ReturnArrowWhitespaceRule` to make sure that
  you have 1 space before return arrow and return type.  
  [Akira Hirakawa](https://github.com/akirahrkw)

* Support linting from standard input (use `--use-stdin`).  
  [JP Simard](https://github.com/jpsim)
  [#78](https://github.com/realm/SwiftLint/issues/78)

* Improve performance of `TrailingNewlineRule`.  
  [Keith Smiley](https://github.com/keith)

* Lint parentheses around switch statements.  
  [Keith Smiley](https://github.com/keith)

##### Bug Fixes

* None.


## 0.1.1: Top Loading

##### Breaking

* The `Rule` and `ASTRule` protocol members are now non-static.  
  [aarondaub](https://github.com/aarondaub)

* Split `Rule` into `Rule` and `ParameterizedRule` protocols.  
  [aarondaub](https://github.com/aarondaub)
  [#21](https://github.com/realm/SwiftLint/issues/21)

##### Enhancements

* Added a command line option `--path` to specify a path to lint.  
  [Lars Lockefeer](https://github.com/larslockefeer)
  [#16](https://github.com/realm/SwiftLint/issues/16)

* swiftlint now returns a non-zero error code when a warning of high-severity
  or above is found in the source files being linted.  
  [Pat Wallace](https://github.com/pawrsccouk)
  [#30](https://github.com/realm/SwiftLint/issues/30)

* Added `rules` command to display which rules are currently applied along
  with examples.  
  [Chris Eidhof](https://github.com/chriseidhof)

* Cache parsing to reduce execution time by more than 50%.  
  [Nikolaj Schumacher](https://github.com/nschum)

* Added `ControlStatementRule` to make sure that if/for/while/do statements
  do not wrap their conditionals in parentheses.  
  [Andrea Mazzini](https://github.com/andreamazz)

* Character position is now included in violation location where appropriate.  
  [JP Simard](https://github.com/jpsim)
  [#62](https://github.com/realm/SwiftLint/issues/62)

* The following rules now conform to `ASTRule`:
  FunctionBodyLength, Nesting, TypeBodyLength, TypeName, VariableName.  
  [JP Simard](https://github.com/jpsim)

##### Bug Fixes

* Trailing newline and file length violations are now displayed in Xcode.  
  [JP Simard](https://github.com/jpsim)
  [#43](https://github.com/realm/SwiftLint/issues/43)


## 0.1.0: Fresh Out Of The Dryer

First Version!<|MERGE_RESOLUTION|>--- conflicted
+++ resolved
@@ -101,9 +101,6 @@
   [Aaron McTavish](https://github.com/aamctustwo)
   [#769](https://github.com/realm/SwiftLint/issues/769)
 
-<<<<<<< HEAD
-* Add `unused_optional_binding` that will check for optional bindings not being used.  
-=======
 * Add check to ignore urls in `line_length` rule when `ignores_urls`
   configuration is enabled.  
   [Javier Hernández](https://github.com/jaherhi)
@@ -122,7 +119,6 @@
 
 * Add `unused_optional_binding` rule that will check for optional bindings 
   not being used.  
->>>>>>> 5d43a1a4
   [Rafael Machado](https://github.com/rakaramos/)
   [#1116](https://github.com/realm/SwiftLint/issues/1116)
 
