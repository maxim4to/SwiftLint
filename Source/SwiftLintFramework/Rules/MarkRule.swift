//
//  MarkRule.swift
//  SwiftLint
//
//  Created by Krzysztof Rodak on 22/08/16.
//  Copyright © 2016 Realm. All rights reserved.
//

import SourceKittenFramework

public struct MarkRule: CorrectableRule, ConfigurationProviderRule {

    public var configuration = SeverityConfiguration(.Warning)

    public init() {}

    public static let description = RuleDescription(
        identifier: "mark",
        name: "Mark",
        description: "MARK comment should be in valid format.",
        nonTriggeringExamples: [
            "// MARK: good",
            "// MARK: - good",
            "// MARK: -"
        ],
        triggeringExamples: [
            "//MARK: bad",
            "// MARK:bad",
            "//MARK:bad",
            "//  MARK: bad",
            "// MARK:  bad",
            "// MARK: -bad",
            "// MARK:- bad",
            "// MARK:-bad",
            "//MARK: - bad",
            "//MARK:- bad",
            "//MARK: -bad",
            "//MARK:-bad"
        ],
        corrections: [
            "//MARK: comment"   : "// MARK: comment",
            "// MARK:  comment"   : "// MARK: comment",
            "// MARK:comment" : "// MARK: comment",
            "//  MARK: comment" : "// MARK: comment",
            "//MARK: - comment" : "// MARK: - comment",
            "// MARK:- comment" : "// MARK: - comment",
            "// MARK: -comment" : "// MARK: - comment"
        ]
    )

<<<<<<< HEAD
    public func validateFile(_ file: File) -> [StyleViolation] {
        let nonSpace = "[^ ]"
        let twoOrMoreSpace = " {2,}"
        let nonSpaceOrTwoOrMoreSpace = "(\(nonSpace)|\(twoOrMoreSpace))"
        let mark = "MARK:"
        let badSpaceStart = "(\(nonSpaceOrTwoOrMoreSpace)?\(mark)\(nonSpaceOrTwoOrMoreSpace))"
        let badSpaceEnd = "(\(nonSpaceOrTwoOrMoreSpace)\(mark)\(nonSpaceOrTwoOrMoreSpace)?)"
        let badSpaceAfterHyphen = "(\(mark) -([^ \\n]|\(twoOrMoreSpace)))"
        let pattern = [badSpaceStart, badSpaceEnd, badSpaceAfterHyphen].joined(separator: "|")

        return file.matchPattern(pattern, withSyntaxKinds: [.comment]).flatMap { range in
            return StyleViolation(ruleDescription: type(of: self).description,
=======
    private let nonSpace = "[^ ]"
    private let twoOrMoreSpace = " {2,}"
    private let mark = "MARK:"

    private var nonSpaceOrTwoOrMoreSpace: String {
        return "(\(nonSpace)|\(twoOrMoreSpace))"
    }

    private var spaceStartPattern: String {
        return "(\(nonSpaceOrTwoOrMoreSpace)\(mark))"
    }

    private var endNonSpacePattern: String {
        return "(\(mark)\(nonSpace))"
    }

    private var endTwoOrMoreSpacePattern: String {
        return "(\(mark)\(twoOrMoreSpace))"
    }

    private var twoOrMoreSpacesAfterHyphenPattern: String {
        return "(\(mark) -\(twoOrMoreSpace))"
    }

    private var nonSpaceAfterHyphenPattern: String {
        return "(\(mark) -\(nonSpace))"
    }

    private var pattern: String {
        return [
            spaceStartPattern,
            endNonSpacePattern,
            endTwoOrMoreSpacePattern,
            twoOrMoreSpacesAfterHyphenPattern,
            nonSpaceAfterHyphenPattern
        ].joinWithSeparator("|")
    }

    public func validateFile(file: File) -> [StyleViolation] {
        return violationRangesInFile(file, withPattern: pattern).map {
            StyleViolation(ruleDescription: self.dynamicType.description,
>>>>>>> e0cafea8
                severity: configuration.severity,
                location: Location(file: file, characterOffset: $0.location))
        }
    }

    public func correctFile(file: File) -> [Correction] {
        var result = [Correction]()

        result.appendContentsOf(correctFile(file,
            pattern: spaceStartPattern,
            replaceString: "// MARK:"))

        result.appendContentsOf(correctFile(file,
            pattern: endNonSpacePattern,
            replaceString: "// MARK: ",
            keepLastChar: true))

        result.appendContentsOf(correctFile(file,
            pattern: endTwoOrMoreSpacePattern,
            replaceString: "// MARK: "))

        result.appendContentsOf(correctFile(file,
            pattern: twoOrMoreSpacesAfterHyphenPattern,
            replaceString: "// MARK: - "))

        result.appendContentsOf(correctFile(file,
            pattern: nonSpaceAfterHyphenPattern,
            replaceString: "// MARK: - ",
            keepLastChar: true))

        return result
    }

    private func correctFile(file: File,
                             pattern: String,
                             replaceString: String,
                             keepLastChar: Bool = false) -> [Correction] {
        let violations = violationRangesInFile(file, withPattern: pattern)
        let matches = file.ruleEnabledViolatingRanges(violations, forRule: self)
        if matches.isEmpty { return [] }

        var nsstring = file.contents as NSString
        let description = self.dynamicType.description
        var corrections = [Correction]()
        for var range in matches.reverse() {
            if keepLastChar {
                range.length -= 1
            }
            let location = Location(file: file, characterOffset: range.location)
            nsstring = nsstring.stringByReplacingCharactersInRange(range, withString: replaceString)
            corrections.append(Correction(ruleDescription: description, location: location))
        }
        file.write(nsstring as String)
        return corrections
    }

    private func violationRangesInFile(file: File, withPattern pattern: String) -> [NSRange] {
        let nsstring = file.contents as NSString
        return file.rangesAndTokensMatching(pattern).filter { range, syntaxTokens in
            let syntaxKinds = syntaxTokens.flatMap { SyntaxKind(rawValue: $0.type) }
            return syntaxKinds.startsWith([.Comment])
        }.flatMap { range, syntaxTokens in
            let identifierRange = nsstring
                .byteRangeToNSRange(start: syntaxTokens[0].offset, length: 0)
            return identifierRange.map { NSUnionRange($0, range) }
        }
    }
}<|MERGE_RESOLUTION|>--- conflicted
+++ resolved
@@ -48,20 +48,6 @@
         ]
     )
 
-<<<<<<< HEAD
-    public func validateFile(_ file: File) -> [StyleViolation] {
-        let nonSpace = "[^ ]"
-        let twoOrMoreSpace = " {2,}"
-        let nonSpaceOrTwoOrMoreSpace = "(\(nonSpace)|\(twoOrMoreSpace))"
-        let mark = "MARK:"
-        let badSpaceStart = "(\(nonSpaceOrTwoOrMoreSpace)?\(mark)\(nonSpaceOrTwoOrMoreSpace))"
-        let badSpaceEnd = "(\(nonSpaceOrTwoOrMoreSpace)\(mark)\(nonSpaceOrTwoOrMoreSpace)?)"
-        let badSpaceAfterHyphen = "(\(mark) -([^ \\n]|\(twoOrMoreSpace)))"
-        let pattern = [badSpaceStart, badSpaceEnd, badSpaceAfterHyphen].joined(separator: "|")
-
-        return file.matchPattern(pattern, withSyntaxKinds: [.comment]).flatMap { range in
-            return StyleViolation(ruleDescription: type(of: self).description,
-=======
     private let nonSpace = "[^ ]"
     private let twoOrMoreSpace = " {2,}"
     private let mark = "MARK:"
@@ -97,39 +83,38 @@
             endTwoOrMoreSpacePattern,
             twoOrMoreSpacesAfterHyphenPattern,
             nonSpaceAfterHyphenPattern
-        ].joinWithSeparator("|")
+        ].joined(separator: "|")
     }
 
-    public func validateFile(file: File) -> [StyleViolation] {
+    public func validateFile(_ file: File) -> [StyleViolation] {
         return violationRangesInFile(file, withPattern: pattern).map {
-            StyleViolation(ruleDescription: self.dynamicType.description,
->>>>>>> e0cafea8
+            StyleViolation(ruleDescription: type(of: self).description,
                 severity: configuration.severity,
                 location: Location(file: file, characterOffset: $0.location))
         }
     }
 
-    public func correctFile(file: File) -> [Correction] {
+    public func correctFile(_ file: File) -> [Correction] {
         var result = [Correction]()
 
-        result.appendContentsOf(correctFile(file,
+        result.append(contentsOf: correctFile(file,
             pattern: spaceStartPattern,
             replaceString: "// MARK:"))
 
-        result.appendContentsOf(correctFile(file,
+        result.append(contentsOf: correctFile(file,
             pattern: endNonSpacePattern,
             replaceString: "// MARK: ",
             keepLastChar: true))
 
-        result.appendContentsOf(correctFile(file,
+        result.append(contentsOf: correctFile(file,
             pattern: endTwoOrMoreSpacePattern,
             replaceString: "// MARK: "))
 
-        result.appendContentsOf(correctFile(file,
+        result.append(contentsOf: correctFile(file,
             pattern: twoOrMoreSpacesAfterHyphenPattern,
             replaceString: "// MARK: - "))
 
-        result.appendContentsOf(correctFile(file,
+        result.append(contentsOf: correctFile(file,
             pattern: nonSpaceAfterHyphenPattern,
             replaceString: "// MARK: - ",
             keepLastChar: true))
@@ -137,7 +122,7 @@
         return result
     }
 
-    private func correctFile(file: File,
+    private func correctFile(_ file: File,
                              pattern: String,
                              replaceString: String,
                              keepLastChar: Bool = false) -> [Correction] {
@@ -146,25 +131,25 @@
         if matches.isEmpty { return [] }
 
         var nsstring = file.contents as NSString
-        let description = self.dynamicType.description
+        let description = type(of: self).description
         var corrections = [Correction]()
-        for var range in matches.reverse() {
+        for var range in matches.reversed() {
             if keepLastChar {
                 range.length -= 1
             }
             let location = Location(file: file, characterOffset: range.location)
-            nsstring = nsstring.stringByReplacingCharactersInRange(range, withString: replaceString)
+            nsstring = nsstring.replacingCharacters(in: range, with: replaceString) as NSString
             corrections.append(Correction(ruleDescription: description, location: location))
         }
         file.write(nsstring as String)
         return corrections
     }
 
-    private func violationRangesInFile(file: File, withPattern pattern: String) -> [NSRange] {
+    private func violationRangesInFile(_ file: File, withPattern pattern: String) -> [NSRange] {
         let nsstring = file.contents as NSString
         return file.rangesAndTokensMatching(pattern).filter { range, syntaxTokens in
             let syntaxKinds = syntaxTokens.flatMap { SyntaxKind(rawValue: $0.type) }
-            return syntaxKinds.startsWith([.Comment])
+            return syntaxKinds.starts(with: [.comment])
         }.flatMap { range, syntaxTokens in
             let identifierRange = nsstring
                 .byteRangeToNSRange(start: syntaxTokens[0].offset, length: 0)
